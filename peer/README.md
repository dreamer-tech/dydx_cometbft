## Channels

Each peer connection is multiplexed into channels.
<hr />

### Default channel

The default channel is used to communicate state changes, pings, peer exchange, and other automatic internal messages that all P2P protocols would want implemented.

<table>
  <tr>
    <td><b>Channel</b></td>
    <td>""</td>
  </tr>
  <tr>
    <td><b>Messages</b></td>
    <td>
      <ul>
        <li>PingMsg/PongMsg</li>
        <li>PeerExchangeMsg</li>
        <li>RefreshFilterMsg</li>
      </ul>
    </td>
  </tr>
</table>
<hr />

### Block channel

The block channel is used to propagate block or header information to new peers or peers catching up with the blockchain.

<table>
  <tr>
    <td><b>Channel</b></td>
    <td>"block"</td>
  </tr>
  <tr>
    <td><b>Messages</b></td>
    <td>
      <ul>
        <li>RequestMsg</li>
        <li>BlockMsg</li>
        <li>HeaderMsg</li>
      </ul>
    </td>
  </tr>
  <tr>
    <td><b>Notes</b></td>
    <td>
      Nodes should only advertise having a header or block at height 'h' if it also has all the headers or blocks less than 'h'.  Thus for each peer we need only keep track of two integers -- one for the most recent header height 'h_h' and one for the most recent block height 'h_b', where 'h_b' &lt;= 'h_h'.
    </td>
  </tr>
</table>
<hr />

### Mempool channel

The mempool channel is used for broadcasting new transactions that haven't yet entered the blockchain.  It uses a lossy bloom filter on either end, but with sufficient fanout and filter nonce updates every new block, all transactions will eventually reach every node.

<table>
  <tr>
    <td><b>Channel</b></td>
    <td>"mempool"</td>
  </tr>
  <tr>
    <td><b>Messages</b></td>
    <td>
      <ul>
        <li>MempoolTxMsg</li>
      </ul>
    </td>
  </tr>
  <tr>
    <td><b>Notes</b></td>
    <td>
      Instead of keeping a perfect inventory of what peers have, we use a lossy filter.<br/>
      Bloom filter (n:10k, p:0.02 -> k:6, m:10KB)<br/>
      Each peer's filter has a random nonce that scrambles the message hashes.<br/>
      The filter & nonce refreshes every new block.<br/>
    </td>
  </tr>
</table>
<hr />

### Consensus channel

The consensus channel broadcasts all information used in the rounds of the Tendermint consensus mechanism.

<table>
  <tr>
    <td><b>Channel</b></td>
    <td>"consensus"</td>
  </tr>
  <tr>
<<<<<<< HEAD
    <td><b>Filter</b></td>
    <td>
      Bitarray filter<br/>
      Each validator has a predetermined index in the bitarray<br/>
      Refreshes every new consensus round
    </td>
  </tr>
  <tr>
=======
>>>>>>> a833be55
    <td><b>Messages</b></td>
    <td>
      <ul>
        <li>ProposalMsg</li>
        <li>VoteMsg</li>
        <li>NewBlockMsg</li>
      </ul>
    </td>
  </tr>
<<<<<<< HEAD
</table>

## Resources

* http://www.upnp-hacks.org/upnp.html
=======
  <tr>
    <td><b>Notes</b></td>
    <td>
      How do optimize/balance propagation speed & bandwidth utilization?
    </td>
  </tr>
</table>
>>>>>>> a833be55
<|MERGE_RESOLUTION|>--- conflicted
+++ resolved
@@ -92,17 +92,6 @@
     <td>"consensus"</td>
   </tr>
   <tr>
-<<<<<<< HEAD
-    <td><b>Filter</b></td>
-    <td>
-      Bitarray filter<br/>
-      Each validator has a predetermined index in the bitarray<br/>
-      Refreshes every new consensus round
-    </td>
-  </tr>
-  <tr>
-=======
->>>>>>> a833be55
     <td><b>Messages</b></td>
     <td>
       <ul>
@@ -112,13 +101,6 @@
       </ul>
     </td>
   </tr>
-<<<<<<< HEAD
-</table>
-
-## Resources
-
-* http://www.upnp-hacks.org/upnp.html
-=======
   <tr>
     <td><b>Notes</b></td>
     <td>
@@ -126,4 +108,7 @@
     </td>
   </tr>
 </table>
->>>>>>> a833be55
+
+## Resources
+
+* http://www.upnp-hacks.org/upnp.html
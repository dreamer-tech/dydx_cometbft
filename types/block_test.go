--- conflicted
+++ resolved
@@ -38,13 +38,8 @@
 	lastID := makeBlockIDRandom()
 	h := int64(3)
 
-<<<<<<< HEAD
-	voteSet, _, vals := randVoteSet(h-1, 1, tmproto.PrecommitType, 10, 1)
+	voteSet, _, vals := randVoteSet(h-1, 1, cmtproto.PrecommitType, 10, 1)
 	extCommit, err := MakeExtCommit(lastID, h-1, 1, voteSet, vals, time.Now())
-=======
-	voteSet, _, vals := randVoteSet(h-1, 1, cmtproto.PrecommitType, 10, 1)
-	commit, err := MakeCommit(lastID, h-1, 1, voteSet, vals, time.Now())
->>>>>>> c67d2f78
 	require.NoError(t, err)
 
 	ev, err := NewMockDuplicateVoteEvidenceWithValidator(h, time.Now(), vals[0], "block-test-chain")
@@ -64,13 +59,8 @@
 	lastID := makeBlockIDRandom()
 	h := int64(3)
 
-<<<<<<< HEAD
-	voteSet, valSet, vals := randVoteSet(h-1, 1, tmproto.PrecommitType, 10, 1)
+	voteSet, valSet, vals := randVoteSet(h-1, 1, cmtproto.PrecommitType, 10, 1)
 	extCommit, err := MakeExtCommit(lastID, h-1, 1, voteSet, vals, time.Now())
-=======
-	voteSet, valSet, vals := randVoteSet(h-1, 1, cmtproto.PrecommitType, 10, 1)
-	commit, err := MakeCommit(lastID, h-1, 1, voteSet, vals, time.Now())
->>>>>>> c67d2f78
 	require.NoError(t, err)
 	commit := extCommit.ToCommit()
 
@@ -142,13 +132,8 @@
 	lastID := makeBlockIDRandom()
 	h := int64(3)
 
-<<<<<<< HEAD
-	voteSet, _, vals := randVoteSet(h-1, 1, tmproto.PrecommitType, 10, 1)
+	voteSet, _, vals := randVoteSet(h-1, 1, cmtproto.PrecommitType, 10, 1)
 	extCommit, err := MakeExtCommit(lastID, h-1, 1, voteSet, vals, time.Now())
-=======
-	voteSet, _, vals := randVoteSet(h-1, 1, cmtproto.PrecommitType, 10, 1)
-	commit, err := MakeCommit(lastID, h-1, 1, voteSet, vals, time.Now())
->>>>>>> c67d2f78
 	require.NoError(t, err)
 
 	ev, err := NewMockDuplicateVoteEvidenceWithValidator(h, time.Now(), vals[0], "block-test-chain")
@@ -167,13 +152,8 @@
 
 	lastID := makeBlockIDRandom()
 	h := int64(3)
-<<<<<<< HEAD
-	voteSet, valSet, vals := randVoteSet(h-1, 1, tmproto.PrecommitType, 10, 1)
+	voteSet, valSet, vals := randVoteSet(h-1, 1, cmtproto.PrecommitType, 10, 1)
 	extCommit, err := MakeExtCommit(lastID, h-1, 1, voteSet, vals, time.Now())
-=======
-	voteSet, valSet, vals := randVoteSet(h-1, 1, cmtproto.PrecommitType, 10, 1)
-	commit, err := MakeCommit(lastID, h-1, 1, voteSet, vals, time.Now())
->>>>>>> c67d2f78
 	require.NoError(t, err)
 
 	ev, err := NewMockDuplicateVoteEvidenceWithValidator(h, time.Now(), vals[0], "block-test-chain")
@@ -251,27 +231,15 @@
 func TestCommit(t *testing.T) {
 	lastID := makeBlockIDRandom()
 	h := int64(3)
-<<<<<<< HEAD
-	voteSet, _, vals := randVoteSet(h-1, 1, tmproto.PrecommitType, 10, 1)
+	voteSet, _, vals := randVoteSet(h-1, 1, cmtproto.PrecommitType, 10, 1)
 	extCommit, err := MakeExtCommit(lastID, h-1, 1, voteSet, vals, time.Now())
 	require.NoError(t, err)
 
 	assert.Equal(t, h-1, extCommit.Height)
 	assert.EqualValues(t, 1, extCommit.Round)
-	assert.Equal(t, tmproto.PrecommitType, tmproto.SignedMsgType(extCommit.Type()))
+	assert.Equal(t, cmtproto.PrecommitType, cmtproto.SignedMsgType(extCommit.Type()))
 	if extCommit.Size() <= 0 {
 		t.Fatalf("commit %v has a zero or negative size: %d", extCommit, extCommit.Size())
-=======
-	voteSet, _, vals := randVoteSet(h-1, 1, cmtproto.PrecommitType, 10, 1)
-	commit, err := MakeCommit(lastID, h-1, 1, voteSet, vals, time.Now())
-	require.NoError(t, err)
-
-	assert.Equal(t, h-1, commit.Height)
-	assert.EqualValues(t, 1, commit.Round)
-	assert.Equal(t, cmtproto.PrecommitType, cmtproto.SignedMsgType(commit.Type()))
-	if commit.Size() <= 0 {
-		t.Fatalf("commit %v has a zero or negative size: %d", commit, commit.Size())
->>>>>>> c67d2f78
 	}
 
 	require.NotNil(t, extCommit.BitArray())
@@ -471,13 +439,8 @@
 func randCommit(now time.Time) *Commit {
 	lastID := makeBlockIDRandom()
 	h := int64(3)
-<<<<<<< HEAD
-	voteSet, _, vals := randVoteSet(h-1, 1, tmproto.PrecommitType, 10, 1)
+	voteSet, _, vals := randVoteSet(h-1, 1, cmtproto.PrecommitType, 10, 1)
 	extCommit, err := MakeExtCommit(lastID, h-1, 1, voteSet, vals, now)
-=======
-	voteSet, _, vals := randVoteSet(h-1, 1, cmtproto.PrecommitType, 10, 1)
-	commit, err := MakeCommit(lastID, h-1, 1, voteSet, vals, now)
->>>>>>> c67d2f78
 	if err != nil {
 		panic(err)
 	}
@@ -572,16 +535,15 @@
 		},
 	} {
 
-<<<<<<< HEAD
 		t.Run(testCase.name, func(t *testing.T) {
 			blockID := makeBlockIDRandom()
 
 			valSet, vals := RandValidatorSet(10, 1)
 			var voteSet *VoteSet
 			if testCase.includeExtension {
-				voteSet = NewExtendedVoteSet("test_chain_id", 3, 1, tmproto.PrecommitType, valSet)
+				voteSet = NewExtendedVoteSet("test_chain_id", 3, 1, cmtproto.PrecommitType, valSet)
 			} else {
-				voteSet = NewVoteSet("test_chain_id", 3, 1, tmproto.PrecommitType, valSet)
+				voteSet = NewVoteSet("test_chain_id", 3, 1, cmtproto.PrecommitType, valSet)
 			}
 			for i := 0; i < len(vals); i++ {
 				pubKey, err := vals[i].GetPubKey()
@@ -591,7 +553,7 @@
 					ValidatorIndex:   int32(i),
 					Height:           3,
 					Round:            1,
-					Type:             tmproto.PrecommitType,
+					Type:             cmtproto.PrecommitType,
 					BlockID:          blockID,
 					Timestamp:        time.Now(),
 				}
@@ -611,11 +573,6 @@
 			for i := int32(0); int(i) < len(vals); i++ {
 				vote1 := voteSet.GetByIndex(i)
 				vote2 := ec.GetExtendedVote(i)
-=======
-	voteSet, valSet, vals := randVoteSet(h-1, 1, cmtproto.PrecommitType, 10, 1)
-	commit, err := MakeCommit(lastID, h-1, 1, voteSet, vals, time.Now())
-	assert.NoError(t, err)
->>>>>>> c67d2f78
 
 				vote1bz, err := vote1.ToProto().Marshal()
 				require.NoError(t, err)
@@ -649,7 +606,7 @@
 			lastID := makeBlockIDRandom()
 			h := int64(3)
 
-			voteSet, valSet, vals := randVoteSet(h-1, 1, tmproto.PrecommitType, 10, 1)
+			voteSet, valSet, vals := randVoteSet(h-1, 1, cmtproto.PrecommitType, 10, 1)
 			extCommit, err := MakeExtCommit(lastID, h-1, 1, voteSet, vals, time.Now())
 			assert.NoError(t, err)
 
